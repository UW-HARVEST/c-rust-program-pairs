//! # Utility Functions
//!
//! This module provides utility functions used in other parts of our code.

use std::{
    fs,
    path::{MAIN_SEPARATOR_STR, Path},
};

use walkdir::WalkDir;

use crate::corpus::errors::DownloaderError;

/// Count the number of immediate files in a directory, not including any
/// files in sub-directories.
///
/// # Arguments
///
/// `directory` - A path to the directory.
///
/// # Returns
///
/// The number of immediate files in the directory, or a [`DownloaderError`]
/// if the operation fails.
pub fn count_files(directory: &Path) -> Result<usize, DownloaderError> {
    let entries = directory
        .read_dir()
        .map_err(|error| DownloaderError::IoRead {
            path: directory.to_path_buf(),
            error,
        })?;

    let mut total_files = 0;
    for entry in entries {
        let entry = entry.map_err(|error| DownloaderError::IoRead {
            path: directory.to_path_buf(),
            error,
        })?;

        let file_type = entry.file_type().map_err(|error| DownloaderError::IoRead {
            path: directory.to_path_buf(),
            error,
        })?;

        if file_type.is_file() {
            total_files += 1;
        }
    }

    Ok(total_files)
}

/// Copies all .c, .h, and .rs files from a directory to the destination.
///
/// Copied files will all be directly under the destination directory;
/// nested directories will not be copied. Files will have their paths
/// included in their name. For example, a file found in a subdirectory
/// "module/file.txt" will have a final name of module-file.txt.
///
/// # Arguments
///
/// - `source` - The source directory to copy files from.
/// - `destination` - The destination directory to copy files to.
///
/// # Returns
///
/// Returns `Ok(())` on success and [`DownloaderError`] on failure.
pub fn copy_files_from_directory(source: &Path, destination: &Path) -> Result<(), DownloaderError> {
    // Create destination directory in case it doesn't exist.
    fs::create_dir_all(destination).map_err(|error| DownloaderError::IoCopy {
        source: source.to_path_buf(),
        destination: destination.to_path_buf(),
        error,
    })?;

    // Iterate recursively through every file in `source`.
    for entry in WalkDir::new(source).into_iter().filter_map(|e| e.ok()) {
        let path = entry.path();
        if path.is_file() {
            if let Some(extension) = path.extension() {
                let extension = extension.to_str().ok_or_else(|| {
                    DownloaderError::Io("Failed to retrieve file extension".to_string())
                })?;

                // Copy all `.c`, `.h`, and `.rs` files.
                if matches!(extension, "c" | "h" | "rs") {
                    // Include full path as filename but replace path
                    // separator with '-' in filename.
                    let relative_path = path.strip_prefix(source).unwrap_or(path);
                    let filename = relative_path
                        .to_str()
                        .ok_or_else(|| {
                            DownloaderError::Io(format!(
                                "Failed to get filename for '{}'",
                                path.display()
                            ))
                        })?
                        .replace(MAIN_SEPARATOR_STR, "-");
                    fs::copy(path, destination.join(filename)).map_err(|error| {
                        DownloaderError::IoCopy {
                            source: source.to_path_buf(),
                            destination: destination.to_path_buf(),
                            error,
                        }
                    })?;
                }
            }
        }
    }

    Ok(())
}

<<<<<<< HEAD
#[cfg(test)]
mod tests {
    use super::*;

    #[test]
    /// Tests that a repository name can be extracted from a URL.
    fn test_get_repository_name() {
        assert_eq!(
            "eza",
            get_repository_name("https://github.com/eza-community/eza.git").unwrap()
        );
        assert_eq!(
            "eza",
            get_repository_name("https://github.com/eza-community/eza").unwrap()
        );
    }
=======
/// Extract a repository's name from its URL.  The repository name of
/// "https://github.com/eza-community/eza.git" is "eza".
///
/// # Arguments
///
/// - `url` - Git repository URL; must point to a valid, accessible repo.
///
/// # Returns
///
/// The name of the repository on success or [`DownloaderError`] on failure.
pub fn get_repository_name(url: &str) -> Result<String, DownloaderError> {
    let last_segment = url
        .trim_end_matches('/')
        .split('/')
        .last()
        .expect("Unreachable because split always returns at least 1 element");
    let name = last_segment.strip_suffix(".git").unwrap_or(last_segment);
    Ok(name.to_string())
>>>>>>> 6f069b00
}<|MERGE_RESOLUTION|>--- conflicted
+++ resolved
@@ -4,7 +4,7 @@
 
 use std::{
     fs,
-    path::{MAIN_SEPARATOR_STR, Path},
+    path::{Path, MAIN_SEPARATOR_STR},
 };
 
 use walkdir::WalkDir;
@@ -111,24 +111,6 @@
     Ok(())
 }
 
-<<<<<<< HEAD
-#[cfg(test)]
-mod tests {
-    use super::*;
-
-    #[test]
-    /// Tests that a repository name can be extracted from a URL.
-    fn test_get_repository_name() {
-        assert_eq!(
-            "eza",
-            get_repository_name("https://github.com/eza-community/eza.git").unwrap()
-        );
-        assert_eq!(
-            "eza",
-            get_repository_name("https://github.com/eza-community/eza").unwrap()
-        );
-    }
-=======
 /// Extract a repository's name from its URL.  The repository name of
 /// "https://github.com/eza-community/eza.git" is "eza".
 ///
@@ -147,5 +129,22 @@
         .expect("Unreachable because split always returns at least 1 element");
     let name = last_segment.strip_suffix(".git").unwrap_or(last_segment);
     Ok(name.to_string())
->>>>>>> 6f069b00
+}
+
+#[cfg(test)]
+mod tests {
+    use super::*;
+
+    #[test]
+    /// Tests that a repository name can be extracted from a URL.
+    fn test_get_repository_name() {
+        assert_eq!(
+            "eza",
+            get_repository_name("https://github.com/eza-community/eza.git").unwrap()
+        );
+        assert_eq!(
+            "eza",
+            get_repository_name("https://github.com/eza-community/eza").unwrap()
+        );
+    }
 }