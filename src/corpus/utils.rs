//! # Utility Functions
//!
//! This module provides utility functions used in other parts of our code.

use std::{
    fs,
    path::{MAIN_SEPARATOR_STR, Path},
};

use walkdir::WalkDir;

use crate::corpus::errors::DownloaderError;

/// Count the number of immediate files in a directory, not including any
/// files in sub-directories.
///
/// # Arguments
///
/// `directory` - A path to the directory.
///
/// # Returns
///
/// The number of immediate files in the directory, or a [`DownloaderError`]
/// if the operation fails.
pub fn count_files(directory: &Path) -> Result<usize, DownloaderError> {
    let entries = directory
        .read_dir()
        .map_err(|error| DownloaderError::IoRead {
            path: directory.to_path_buf(),
            error,
        })?;

    let mut total_files = 0;
    for entry in entries {
        let entry = entry.map_err(|error| DownloaderError::IoRead {
            path: directory.to_path_buf(),
            error,
        })?;

        let file_type = entry.file_type().map_err(|error| DownloaderError::IoRead {
            path: directory.to_path_buf(),
            error,
        })?;

        if file_type.is_file() {
            total_files += 1;
        }
    }

    Ok(total_files)
}

/// Copies all .c, .h, and .rs files from a directory to the destination.
///
/// Copied files will all be directly under the destination directory;
/// nested directories will not be copied. Files will have their paths
/// included in their name. For example, a file found in a subdirectory
/// "module/file.txt" will have a final name of module-file.txt.
///
/// # Arguments
///
/// - `source` - The source directory to copy files from.
/// - `destination` - The destination directory to copy files to.
///
/// # Returns
///
/// Returns `Ok(())` on success and [`DownloaderError`] on failure.
pub fn copy_files_from_directory(source: &Path, destination: &Path) -> Result<(), DownloaderError> {
    // Create destination directory in case it doesn't exist.
    fs::create_dir_all(destination).map_err(|error| DownloaderError::IoCopy {
        source: source.to_path_buf(),
        destination: destination.to_path_buf(),
        error,
    })?;

    // Iterate recursively through every file in `source`.
    for entry in WalkDir::new(source).into_iter().filter_map(|e| e.ok()) {
        let path = entry.path();
        if path.is_file() {
            if let Some(extension) = path.extension() {
                let extension = extension.to_str().ok_or_else(|| {
                    DownloaderError::Io("Failed to retrieve file extension".to_string())
                })?;

                // Copy all `.c`, `.h`, and `.rs` files.
                if matches!(extension, "c" | "h" | "rs") {
                    // Include full path as filename but replace path
                    // separator with '-' in filename.
                    let relative_path = path.strip_prefix(source).unwrap_or(path);
                    let filename = relative_path
                        .to_str()
                        .ok_or_else(|| {
                            DownloaderError::Io(format!(
                                "Failed to get filename for '{}'",
                                path.display()
                            ))
                        })?
                        .replace(MAIN_SEPARATOR_STR, "-");
                    fs::copy(path, destination.join(filename)).map_err(|error| {
                        DownloaderError::IoCopy {
                            source: source.to_path_buf(),
                            destination: destination.to_path_buf(),
                            error,
                        }
                    })?;
                }
            }
        }
    }

    Ok(())
}

<<<<<<< HEAD
/// Extract a repository's name from its URL.
///
/// # Example
///
/// The repository name of
=======
/// Extract a repository's name from its URL.  The repository name of
>>>>>>> 806f2f6d
/// "https://github.com/eza-community/eza.git" is "eza".
///
/// # Arguments
///
/// - `url` - Git repository URL; must point to a valid, accessible repo.
///
/// # Returns
///
/// The name of the repository on success or [`DownloaderError`] on failure.
pub fn get_repository_name(url: &str) -> Result<String, DownloaderError> {
    let last_segment = url
<<<<<<< HEAD
        .trim_end_matches("/")
        .split("/")
=======
        .trim_end_matches('/')
        .split('/')
>>>>>>> 806f2f6d
        .last()
        .expect("Unreachable because split always returns at least 1 element");
    let name = last_segment.strip_suffix(".git").unwrap_or(last_segment);
    Ok(name.to_string())
}

#[cfg(test)]
mod tests {
    use super::*;

    #[test]
    /// Tests that a repository name can be extracted from a URL.
    fn test_get_repository_name() {
        assert_eq!(
            "eza",
            get_repository_name("https://github.com/eza-community/eza.git").unwrap()
        );
        assert_eq!(
            "eza",
            get_repository_name("https://github.com/eza-community/eza").unwrap()
        );
    }
}<|MERGE_RESOLUTION|>--- conflicted
+++ resolved
@@ -4,7 +4,7 @@
 
 use std::{
     fs,
-    path::{MAIN_SEPARATOR_STR, Path},
+    path::{Path, MAIN_SEPARATOR_STR},
 };
 
 use walkdir::WalkDir;
@@ -111,15 +111,11 @@
     Ok(())
 }
 
-<<<<<<< HEAD
 /// Extract a repository's name from its URL.
 ///
 /// # Example
 ///
 /// The repository name of
-=======
-/// Extract a repository's name from its URL.  The repository name of
->>>>>>> 806f2f6d
 /// "https://github.com/eza-community/eza.git" is "eza".
 ///
 /// # Arguments
@@ -131,13 +127,8 @@
 /// The name of the repository on success or [`DownloaderError`] on failure.
 pub fn get_repository_name(url: &str) -> Result<String, DownloaderError> {
     let last_segment = url
-<<<<<<< HEAD
-        .trim_end_matches("/")
-        .split("/")
-=======
         .trim_end_matches('/')
         .split('/')
->>>>>>> 806f2f6d
         .last()
         .expect("Unreachable because split always returns at least 1 element");
     let name = last_segment.strip_suffix(".git").unwrap_or(last_segment);
