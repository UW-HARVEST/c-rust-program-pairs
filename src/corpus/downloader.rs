//! # Program Pair Downloader
//!
//! This module helps with downloading our corpus of C-Rust program pairs.
//!
//! We downloading program-pairs from metadata files, for which
//! [`download_metadata`] is used to download all JSON metadata files in
//! metadata/.

use std::{error::Error, fs, path::Path};

use fs_extra::dir::{self, CopyOptions};
use git2::{build::RepoBuilder, FetchOptions, RemoteCallbacks, Repository};
use indicatif::{ProgressBar, ProgressStyle};

use crate::{
    corpus::{
        self,
        schema::{Language, Metadata, ProgramPair},
    },
    paths::{
        INDIVIDUAL_METADATA_DIRECTORY, PROGRAMS_DIRECTORY, PROJECT_METADATA_DIRECTORY,
        REPOSITORY_CLONES_DIRECTORY,
    },
};

/// Download all metadata in `metadata/`.
///
/// # Arguments
///
/// - `demo` - Specifies if we are running a demo, so we only download the
///            program-pairs specified in the metadata in `metadata/demo/`.
pub fn download_metadata(demo: bool) {
    if demo {
        download_metadata_directory(Path::new("metadata/demo"));
    } else {
        download_metadata_directory(Path::new(PROJECT_METADATA_DIRECTORY));
        download_metadata_directory(Path::new(INDIVIDUAL_METADATA_DIRECTORY));
    }
}

/// Download all program pairs in metadata files from either
/// metadata/individual/ or metadata/projects.
///
/// We iterate through each metadata JSON file, then parse and download
/// the program pairs.
///
/// # Arguments
///
/// - `directory` - The directory containing the metadata JSON files.
pub fn download_from_metadata_directory(directory: &Path) {
    for metadata_file in directory
        .read_dir()
        .expect(&format!("Failed to read: {}", directory.display()))
    {
        if let Ok(metadata_file) = metadata_file {
            let parsed_result = corpus::parse(&metadata_file.path());
            match parsed_result {
                Ok(metadata) => {
                    println!("Successfully parsed {:?}", metadata_file.path().display());
                    download_metadata_file(&metadata);
                }
                Err(error) => println!(
                    "Failed to parse {:?}: {error}",
                    metadata_file.path().display()
                ),
            }
        }
    }
}

/// Downloads all program-pairs in a given Metadata object.
///
/// Note that we don't want to panic if we fail to download a program pair as
/// we would rather continue downloading the remaining pairs.
fn download_metadata_file(metadata: &Metadata) {
    for pair in metadata.pairs.iter() {
        match download_program_pair(pair) {
            Ok(_) => {}
            Err(error) => println!("Failed to download {}: {}", pair.program_name, error),
        }
    }
}

/// Downloads a C-Rust program pair.
///
/// Check if the C and Rust repositories exist, and clone them if they don't
/// Copy the C source files to programs/<program_name>/c-program.
/// Copy the Rust source files to programs/<program_name>/rust-program.
///
/// # Arguments
///
/// - `pair` - A program pair.
fn download_program_pair(pair: &ProgramPair) -> Result<(), Box<dyn Error>> {
    let program_name = &pair.program_name;
    let base_program_path = Path::new(PROGRAMS_DIRECTORY).join(program_name);
    let c_program_path = base_program_path.join("c-program");
    let rust_program_path = base_program_path.join("rust-program");

    // Don't clone repositories if directories already exist.
    if base_program_path.exists() {
        println!("{program_name} already exists!");
        return Ok(());
    }

    fs::create_dir_all(&c_program_path)?;
    fs::create_dir_all(&rust_program_path)?;

    download_files(
        program_name,
        Language::C,
        &c_program_path,
        &pair.c_program.repository_url,
        &pair.c_program.source_paths,
    )?;
    download_files(
        program_name,
        Language::Rust,
        &rust_program_path,
        &pair.rust_program.repository_url,
        &pair.rust_program.source_paths,
    )?;

    Ok(())
}

/// Downloads the specified source files from a Git repository.
///
/// This function clones the repository (if not already cached) into
/// `repository_clones/<language>/<repository_name>`, then copies the listed
/// `source_files` into the given `program_directory`.
///
/// A progress bar is displayed on standard output to track cloning and copying.
///
/// Side effects:
///
/// - Creates cache and destination directories if they don’t exist.
/// - May overwrite files in the destination.
///
/// # Arguments
///
/// - `program_name` — Name of the program being downloaded (used for progress messages).
/// - `program_language` — Language of the program (affects repository cache path).
/// - `program_directory` — Destination directory for the downloaded source files.
/// - `repository_url` — Git URL of the repository to clone.
/// - `source_files` — Paths (relative to repo root) of files or directories to copy.
///
/// # Returns
///
/// Returns `Ok(())` if all files were successfully downloaded and copied.
fn download_files(
    program_name: &str,
    program_language: Language,
    program_directory: &Path,
    repository_url: &str,
    source_files: &[String],
) -> Result<(), Box<dyn Error>> {
    let repository_cache_path =
        Path::new(REPOSITORY_CACHE_DIRECTORY).join(program_language.to_str());
    let repository_name = get_repository_name(repository_url)?;

    // Create a progress bar.
    let progress_bar = ProgressBar::new(100);
    progress_bar.set_style(
        ProgressStyle::default_bar()
            .template("{spinner:.white} {bar:40.white/white} {pos}/{len} {msg}")
            .unwrap()
            .progress_chars("##-"),
    );
    progress_bar.set_message(format!("Cloning {program_name}..."));

    // Set up remote callbacks for progress tracking.
    let mut remote_callbacks = RemoteCallbacks::new();
    remote_callbacks.transfer_progress(|progress: git2::Progress| {
        update_progress_bar_callback(progress, &repository_name, &progress_bar)
    });

    // Check if repository exists in cache, if not clone it.
<<<<<<< HEAD
    // We store repositories in repository_cache/<language>/<repository_name>.
    let repository = match Repository::open(repository_cache_path.join(&repository_name)) {
=======
    // We clone repositories in repository_clones/<language>/<repository_name>.
    let repository_path = Path::new(REPOSITORY_CLONES_DIRECTORY).join(program_language.to_str());
    let repository_name = get_repository_name(repository_url)?;
    let repository = match Repository::open(repository_path.join(&repository_name)) {
>>>>>>> a4014f61
        Ok(repository) => repository,
        Err(_) => {
            // Setup fetch options with our callbacks.
            let mut fetch_options = FetchOptions::new();
            fetch_options.remote_callbacks(remote_callbacks);

            // Clone only the latest commit to save time and space.
            fetch_options.depth(1);

            // Clone the repository.
            let mut builder = RepoBuilder::new();
            builder.fetch_options(fetch_options);
            builder.clone(
                repository_url,
                &repository_cache_path.join(&repository_name),
            )?
        }
    };

    progress_bar.set_style(ProgressStyle::default_spinner());
    progress_bar.set_message("Copying files...");

    // Define options used when copying directories.
    let copy_options = CopyOptions::new();

    // Copy given files from the repository to the given directory.
    let repository_directory = repository
        .workdir()
        .ok_or(format!("Failed to find repository: {repository_name}"))?;
    for file_path in source_files.iter() {
        let file_name = Path::new(file_path)
            .file_name()
            .ok_or(format!("Invalid file path: {}", file_path))?;
        let source = repository_directory.join(&file_path);
        let destination = program_directory.join(file_name);

        // Copy files from destination to source.
        if source.is_dir() {
            dir::create_all(&destination, false)?;
            dir::copy(&source, &destination, &copy_options)?;
        } else {
            fs::copy(source, destination)?;
        }
    }

    progress_bar.finish_with_message(format!(
        "Downloaded {} ({}).",
        program_name,
        program_language.to_str()
    ));
    Ok(())
}

/// Callback used to update the progress bar as a repository is cloned.
///
/// # Arguments
///
/// - `repository_name` - The repository being cloned.
/// - `progress` - Contains information about the current status of the download.
/// - `progress_bar` - The progress bar to update.
///
/// # Returns
///
/// The callback function must return `true`.
fn update_progress_bar_callback(
    progress: git2::Progress,
    repository_name: &str,
    progress_bar: &ProgressBar,
) -> bool {
    let received_objects = progress.received_objects();
    let received_bytes = progress.received_bytes();
    let total_objects = progress.total_objects();
    let indexed_objects = progress.indexed_objects();

    // Downloading objects.
    if received_objects < total_objects {
        progress_bar.set_length(total_objects as u64);
        progress_bar.set_position(received_objects as u64);
        progress_bar.set_message(format!(
            "Cloning {repository_name}: ({received_bytes:.1} B)"
        ));
    }
    // Processing downloaded objects.
    else if indexed_objects < total_objects {
        progress_bar.set_position(indexed_objects as u64);
        progress_bar.set_message(format!(
            "Indexing objects: {indexed_objects}/{total_objects}"
        ));
    }
    // Done with objects.
    else {
        progress_bar.set_message("Resolving deltas...");
    }

    true
}

/// Helper function to extract a repository's name from its URL.
///
/// # Arguments
///
/// - `url` - Git repository URL; must point to a valid, accessible repo.
///
/// # Returns
///
/// The name of the repository.
fn get_repository_name(url: &str) -> Result<String, Box<dyn Error>> {
    let last_segment = url
        .trim_end_matches('/')
        .split('/')
        .last()
        .unwrap_or_else(|| unreachable!("split() always returns at least one element"));
    let name = last_segment.strip_suffix(".git").unwrap_or(last_segment);
    Ok(name.to_string())
}<|MERGE_RESOLUTION|>--- conflicted
+++ resolved
@@ -9,7 +9,7 @@
 use std::{error::Error, fs, path::Path};
 
 use fs_extra::dir::{self, CopyOptions};
-use git2::{build::RepoBuilder, FetchOptions, RemoteCallbacks, Repository};
+use git2::{FetchOptions, RemoteCallbacks, Repository, build::RepoBuilder};
 use indicatif::{ProgressBar, ProgressStyle};
 
 use crate::{
@@ -31,10 +31,10 @@
 ///            program-pairs specified in the metadata in `metadata/demo/`.
 pub fn download_metadata(demo: bool) {
     if demo {
-        download_metadata_directory(Path::new("metadata/demo"));
+        download_from_metadata_directory(Path::new("metadata/demo"));
     } else {
-        download_metadata_directory(Path::new(PROJECT_METADATA_DIRECTORY));
-        download_metadata_directory(Path::new(INDIVIDUAL_METADATA_DIRECTORY));
+        download_from_metadata_directory(Path::new(PROJECT_METADATA_DIRECTORY));
+        download_from_metadata_directory(Path::new(INDIVIDUAL_METADATA_DIRECTORY));
     }
 }
 
@@ -155,7 +155,7 @@
     source_files: &[String],
 ) -> Result<(), Box<dyn Error>> {
     let repository_cache_path =
-        Path::new(REPOSITORY_CACHE_DIRECTORY).join(program_language.to_str());
+        Path::new(REPOSITORY_CLONES_DIRECTORY).join(program_language.to_str());
     let repository_name = get_repository_name(repository_url)?;
 
     // Create a progress bar.
@@ -175,15 +175,8 @@
     });
 
     // Check if repository exists in cache, if not clone it.
-<<<<<<< HEAD
     // We store repositories in repository_cache/<language>/<repository_name>.
     let repository = match Repository::open(repository_cache_path.join(&repository_name)) {
-=======
-    // We clone repositories in repository_clones/<language>/<repository_name>.
-    let repository_path = Path::new(REPOSITORY_CLONES_DIRECTORY).join(program_language.to_str());
-    let repository_name = get_repository_name(repository_url)?;
-    let repository = match Repository::open(repository_path.join(&repository_name)) {
->>>>>>> a4014f61
         Ok(repository) => repository,
         Err(_) => {
             // Setup fetch options with our callbacks.
