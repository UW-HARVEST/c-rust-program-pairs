--- conflicted
+++ resolved
@@ -11,7 +11,7 @@
     path::{Path, PathBuf},
 };
 
-use git2::{ConfigLevel, FetchOptions, RemoteCallbacks, Repository, build::RepoBuilder, opts};
+use git2::{build::RepoBuilder, opts, ConfigLevel, FetchOptions, RemoteCallbacks, Repository};
 use indicatif::{ProgressBar, ProgressStyle};
 
 use crate::{
@@ -39,8 +39,7 @@
 /// # Returns
 ///
 /// Returns `Ok(())` on success, or a [`DownloaderError`] if any step fails.
-<<<<<<< HEAD
-pub fn download_metadata(demo: bool) -> Result<(), DownloaderError> {
+pub fn download_program_pairs(demo: bool) -> Result<(), DownloaderError> {
     // Temporarily override the user's global and system Git configuration.
     // This is to ensure reliability when using the clone operation to
     // download repositories.
@@ -49,9 +48,6 @@
         opts::set_search_path(ConfigLevel::System, "/dev/null").unwrap();
     }
 
-=======
-pub fn download_program_pairs(demo: bool) -> Result<(), DownloaderError> {
->>>>>>> 86ed0c87
     let directories = if demo {
         vec![PathBuf::from(DEMO_METADATA_DIRECTORY)]
     } else {
@@ -313,11 +309,7 @@
         update_progress_bar_callback(progress, &repository_name, &progress_bar)
     });
 
-<<<<<<< HEAD
     // Check if repository exists in `repository_clones/`, if not clone it.
-=======
-    // Check if repository exists in `repository_clones`, if not clone it.
->>>>>>> 86ed0c87
     // We store repositories in repository_clones/<language>/<repository_name>.
     let repository = match Repository::open(repository_clones_path.join(&repository_name)) {
         Ok(repository) => repository,
