--- conflicted
+++ resolved
@@ -79,17 +79,7 @@
 ///
 /// # Arguments
 ///
-<<<<<<< HEAD
 /// - `pair` - A program pair.
-///
-/// # Errors
-///
-/// Returns an error if we fail to create the relevant directories or if
-/// `download_files` fails.
-=======
-/// - `pair` - Reference to a `ProgramPair` struct which contains information
-///            about the program pair.
->>>>>>> 212f850e
 fn download_program_pair(pair: &ProgramPair) -> Result<(), Box<dyn Error>> {
     let program_name = &pair.program_name;
     let base_program_path = Path::new(PROGRAMS_DIRECTORY).join(program_name);
