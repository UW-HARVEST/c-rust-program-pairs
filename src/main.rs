--- conflicted
+++ resolved
@@ -1,19 +1,7 @@
 //! # C-Rust Metadata Downloader
 //!
-<<<<<<< HEAD
-//! This crate provides utilities for downloading and parsing metadata files
-//! used in the C-Rust conversion research project. It supports both
-//! project-level and individual-file metadata, storing them in the programs directory
-//! for further analysis.
-//!
-//! ## Modules
-//!
-//! - [`corpus`] — Manages the corpus of C-Rust program pairs.
-//! - [`paths`] — Defines filesystem paths used for metadata storage.
-=======
 //! This crate parses metadata files and downloads the C and Rust programs,
 //! storing them in the programs/ directory.
->>>>>>> 212f850e
 //!
 //! ## Usage
 //!
