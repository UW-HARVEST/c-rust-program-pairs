--- conflicted
+++ resolved
@@ -7,7 +7,7 @@
 
 pub use corpus::download_program_pairs;
 
-use crate::paths::{PROGRAMS_DIRECTORY, REPOSITORY_CLONES_DIRECTORY};
+use crate::paths::{PROGRAM_PAIRS_DIRECTORY, REPOSITORY_CLONES_DIRECTORY};
 
 use crate::paths::{PROGRAM_PAIRS_DIRECTORY, REPOSITORY_CLONES_DIRECTORY};
 
@@ -20,13 +20,8 @@
     let args: Vec<String> = env::args().collect();
 
     match args.get(1).map(|arg| arg.as_str()) {
-<<<<<<< HEAD
-        None => download_metadata(false).expect("Failed to download program pairs"),
-        Some("demo") => download_metadata(true).expect("Failed to run demo"),
-=======
         None => download_program_pairs(false).expect("Failed to download program pairs"),
         Some("demo") => download_program_pairs(true).expect("Failed to run demo"),
->>>>>>> 86ed0c87
         Some("delete") => delete().expect("Failed to delete directories"),
         Some(arg) => eprintln!("Invalid argument: {arg}"),
     }
@@ -38,13 +33,8 @@
 /// [`PROGRAM_PAIRS_DIRECTORY`] and [`REPOSITORY_CLONES_DIRECTORY`],
 /// along with all their contents, if they exist.
 fn delete() -> Result<(), Error> {
-<<<<<<< HEAD
     if Path::new(PROGRAM_PAIRS_DIRECTORY).exists() {
         fs::remove_dir_all(PROGRAM_PAIRS_DIRECTORY)?;
-=======
-    if Path::new(PROGRAMS_DIRECTORY).exists() {
-        fs::remove_dir_all(PROGRAMS_DIRECTORY)?;
->>>>>>> 86ed0c87
     };
     if Path::new(REPOSITORY_CLONES_DIRECTORY).exists() {
         fs::remove_dir_all(REPOSITORY_CLONES_DIRECTORY)?;
