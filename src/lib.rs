//! # C-Rust program pair downloader

mod corpus;
mod paths;

use std::{env, fs, io::Error, path::Path};

pub use corpus::download_program_pairs;

use crate::paths::{PROGRAMS_DIRECTORY, REPOSITORY_CLONES_DIRECTORY};

/// Downloads program pairs.
///
/// Reads the command-line arguments supplied. If none are given, download
/// all program pairs. If argument "demo" is given, download program pairs
/// specified within the `demo/` directory.
pub fn run() {
    let args: Vec<String> = env::args().collect();

    match args.get(1).map(|arg| arg.as_str()) {
<<<<<<< HEAD
        None => download_metadata(false).expect("Failed to download program pairs"),
        Some("demo") => download_metadata(true).expect("Failed to run demo"),
        Some("delete") => delete().expect("Failed to delete directories"),
=======
        None => download_program_pairs(false).expect("Failed to download program pairs"),
        Some("demo") => download_program_pairs(true).expect("Failed to run demo"),
>>>>>>> d4ad207e
        Some(arg) => eprintln!("Invalid argument: {arg}"),
    }
}

/// Removes all downloaded program-pairs and repository clones.
///
/// This deletes the directories specified by
/// [`PROGRAM_PAIRS_DIRECTORY`] and [`REPOSITORY_CLONES_DIRECTORY`],
/// along with all their contents, if they exist.
fn delete() -> Result<(), Error> {
    if Path::new(PROGRAMS_DIRECTORY).exists() {
        fs::remove_dir_all(PROGRAMS_DIRECTORY)?;
    };
    if Path::new(REPOSITORY_CLONES_DIRECTORY).exists() {
        fs::remove_dir_all(REPOSITORY_CLONES_DIRECTORY)?;
    };
    Ok(())
}<|MERGE_RESOLUTION|>--- conflicted
+++ resolved
@@ -18,14 +18,9 @@
     let args: Vec<String> = env::args().collect();
 
     match args.get(1).map(|arg| arg.as_str()) {
-<<<<<<< HEAD
-        None => download_metadata(false).expect("Failed to download program pairs"),
-        Some("demo") => download_metadata(true).expect("Failed to run demo"),
-        Some("delete") => delete().expect("Failed to delete directories"),
-=======
         None => download_program_pairs(false).expect("Failed to download program pairs"),
         Some("demo") => download_program_pairs(true).expect("Failed to run demo"),
->>>>>>> d4ad207e
+        Some("delete") => delete().expect("Failed to delete directories"),
         Some(arg) => eprintln!("Invalid argument: {arg}"),
     }
 }
