--- conflicted
+++ resolved
@@ -4,11 +4,6 @@
 mod corpus;
 mod paths;
 
-<<<<<<< HEAD
-use clap::Parser;
-
-use crate::cli::{Cli, Commands};
-=======
 use std::{fs, io::Error, path::Path};
 
 use clap::Parser;
@@ -19,7 +14,6 @@
     cli::{Cli, Commands},
     paths::{PROGRAM_PAIRS_DIRECTORY, REPOSITORY_CLONES_DIRECTORY},
 };
->>>>>>> fc2d0057
 
 /// Downloads program pairs.
 ///
@@ -29,20 +23,11 @@
 pub fn run() {
     let cli = Cli::parse();
     match cli.command {
-<<<<<<< HEAD
         None => corpus::download_program_pairs(false).expect("Failed to download program pairs"),
         Some(Commands::Demo) => corpus::download_program_pairs(true).expect("Failed to run demo"),
         Some(Commands::Download) => {
             corpus::download_program_pairs(false).expect("Failed to download program pairs")
         }
         Some(Commands::Delete) => corpus::delete().expect("Failed to delete directories"),
-=======
-        None => download_program_pairs(false).expect("Failed to download program pairs"),
-        Some(Commands::Demo) => download_program_pairs(true).expect("Failed to run demo"),
-        Some(Commands::Download) => {
-            download_program_pairs(false).expect("Failed to download program pairs")
-        }
-        Some(Commands::Delete) => delete().expect("Failed to delete directories"),
->>>>>>> fc2d0057
     }
 }