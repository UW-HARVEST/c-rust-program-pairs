--- conflicted
+++ resolved
@@ -8,12 +8,8 @@
 flate2 = "1.1.2"
 git2 = "0.20.2"
 indicatif = "0.18.0"
-<<<<<<< HEAD
-jsonschema = "0.30.0"
+jsonschema = "0.33.0"
 lazy_static = "1.5.0"
-=======
-jsonschema = "0.33.0"
->>>>>>> 806f2f6d
 serde = { version = "1.0", features = ["derive"] }
 serde_json = "1.0.140"
 tar = "0.4.44"
